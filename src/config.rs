// The MIT License (MIT)
// Copyright © 2021 Aukbit Ltd.
//
// Permission is hereby granted, free of charge, to any person obtaining a copy
// of this software and associated documentation files (the "Software"), to deal
// in the Software without restriction, including without limitation the rights
// to use, copy, modify, merge, publish, distribute, sublicense, and/or sell
// copies of the Software, and to permit persons to whom the Software is
// furnished to do so, subject to the following conditions:
//
// The above copyright notice and this permission notice shall be included in all
// copies or substantial portions of the Software.
//
// THE SOFTWARE IS PROVIDED "AS IS", WITHOUT WARRANTY OF ANY KIND, EXPRESS OR
// IMPLIED, INCLUDING BUT NOT LIMITED TO THE WARRANTIES OF MERCHANTABILITY,
// FITNESS FOR A PARTICULAR PURPOSE AND NONINFRINGEMENT. IN NO EVENT SHALL THE
// AUTHORS OR COPYRIGHT HOLDERS BE LIABLE FOR ANY CLAIM, DAMAGES OR OTHER
// LIABILITY, WHETHER IN AN ACTION OF CONTRACT, TORT OR OTHERWISE, ARISING FROM,
// OUT OF OR IN CONNECTION WITH THE SOFTWARE OR THE USE OR OTHER DEALINGS IN THE
// SOFTWARE.

// Load environment variables into a Config struct
//
// Envy is a library for deserializing environment variables into
// typesafe structs
//
// Dotenv loads environment variables from a .env file, if available,
// and mashes those with the actual environment variables provided by
// the operative system.
//
// Set Config struct into a CONFIG lazy_static to avoid multiple processing.
//
use clap::{App, Arg, SubCommand};
use dotenv;
use lazy_static::lazy_static;
use log::{info, warn};
use serde::Deserialize;
use std::env;

// Set Config struct into a CONFIG lazy_static to avoid multiple processing
lazy_static! {
    pub static ref CONFIG: Config = get_config();
}

/// provides default value for interval if CRUNCH_INTERVAL env var is not set
fn default_interval() -> u64 {
    21600
}

/// provides default value for error interval if CRUNCH_ERROR_INTERVAL env var is not set
fn default_error_interval() -> u32 {
    2
}

/// provides default value for seed_path if CRUNCH_SEED_PATH env var is not set
fn default_seed_path() -> String {
    ".private.seed".into()
}

/// provides default value for maximum_payouts if CRUNCH_MAXIMUM_PAYOUTS env var is not set
fn default_maximum_payouts() -> u32 {
    4
}

/// provides default value for maximum_history_eras if CRUNCH_MAXIMUM_HISTORY_ERAS env var is not set
fn default_maximum_history_eras() -> u32 {
    4
}

/// provides default value for maximum_calls if CRUNCH_MAXIMUM_CALLS env var is not set
fn default_maximum_calls() -> u32 {
    4
}

/// provides default value for existential_deposit_factor_warning if CRUNCH_EXISTENTIAL_DEPOSIT_FACTOR_WARNING env var is not set
/// polkadot 2x
/// kusama 1000x
fn default_existential_deposit_factor_warning() -> u32 {
    2
}

/// provides the default tip in PLANCKS for the block author
fn default_tx_tip() -> u64 {
    0
}

/// provides the default number of blocks the transaction is mortal for
fn default_tx_mortal_period() -> u64 {
    0
}

/// provides default value for pool_compound_threshold if CRUNCH_POOL_COMPOUND_THRESHOLD env var is not set
fn default_pool_compound_threshold() -> u64 {
    100000000000
}

/// provides default value for maximum_pool_members_calls if CRUNCH_MAXIMUM_POOL_MEMBERS_CALLS env var is not set
fn default_maximum_pool_members_calls() -> u32 {
    128
}

/// provides default value for onet_api_key if CRUNCH_ONET_API_KEY env var is not set
fn default_onet_api_key() -> String {
    "crunch-101".into()
}

/// provides default value for onet_number_last_sessions if CRUNCH_ONET_NUMBER_LAST_SESSIONS env var is not set
fn default_onet_number_last_sessions() -> u32 {
    6
}

/// provides default value for run_mode
fn default_run_mode() -> RunMode {
    RunMode::Era
}

#[derive(Clone, Deserialize, Debug)]
pub struct Config {
    #[serde(default = "default_interval")]
    pub interval: u64,
    #[serde(default = "default_error_interval")]
    pub error_interval: u32,
    #[serde(default)]
    pub substrate_ws_url: String,
    #[serde(default)]
    pub substrate_people_ws_url: String,
    #[serde(default)]
    pub stashes_url: String,
    #[serde(default)]
    pub github_pat: String,
    #[serde(default)]
    pub pool_ids: Vec<u32>,
    #[serde(default)]
    pub pool_active_nominees_payout_enabled: bool,
    #[serde(default)]
    pub pool_all_nominees_payout_enabled: bool,
    #[serde(default)]
    pub pool_members_compound_enabled: bool,
    #[serde(default)]
    pub pool_only_operator_compound_enabled: bool,
    #[serde(default = "default_pool_compound_threshold")]
    pub pool_compound_threshold: u64,
    #[serde(default = "default_maximum_pool_members_calls")]
    pub maximum_pool_members_calls: u32,
    #[serde(default)]
    pub unique_stashes_enabled: bool,
    #[serde(default)]
    pub group_identity_enabled: bool,
    #[serde(default = "default_seed_path")]
    pub seed_path: String,
    pub stashes: Vec<String>,
    #[serde(default = "default_maximum_payouts")]
    pub maximum_payouts: u32,
    #[serde(default = "default_maximum_history_eras")]
    pub maximum_history_eras: u32,
    #[serde(default = "default_maximum_calls")]
    pub maximum_calls: u32,
    #[serde(default = "default_existential_deposit_factor_warning")]
    pub existential_deposit_factor_warning: u32,
    #[serde(default = "default_tx_tip")]
    pub tx_tip: u64,
    #[serde(default = "default_tx_mortal_period")]
    pub tx_mortal_period: u64,
    #[serde(default)]
    pub only_view: bool,
    #[serde(default)]
    pub is_debug: bool,
    #[serde(default)]
    pub is_boring: bool,
    #[serde(default)]
    pub is_short: bool,
    #[serde(default)]
    pub is_medium: bool,
    #[serde(default = "default_run_mode")]
    pub run_mode: RunMode,
    // ONE-T integration
    #[serde(default)]
    pub onet_api_enabled: bool,
    #[serde(default)]
    pub onet_api_url: String,
    #[serde(default = "default_onet_api_key")]
    pub onet_api_key: String,
    #[serde(default = "default_onet_number_last_sessions")]
    pub onet_number_last_sessions: u32,
    // matrix configuration
    #[serde(default)]
    pub matrix_user: String,
    #[serde(default)]
    pub matrix_bot_user: String,
    #[serde(default)]
    pub matrix_bot_password: String,
    #[serde(default)]
    pub matrix_disabled: bool,
    #[serde(default)]
    pub matrix_public_room_disabled: bool,
    #[serde(default)]
    pub matrix_bot_display_name_disabled: bool,
    // light client configuration
    #[serde(default)]
    pub light_client_enabled: bool,
    #[serde(default)]
    pub chain_name: String,
}

#[derive(Default, Deserialize, Debug, Clone, Copy, PartialEq)]
#[serde(rename_all = "lowercase")]
pub enum RunMode {
    #[default]
    Era,
    Daily,
    Turbo,
    Once,
}

/// Inject dotenv and env vars into the Config struct
fn get_config() -> Config {
    // Define CLI flags with clap
    let matches = App::new(env!("CARGO_PKG_NAME"))
    .version(env!("CARGO_PKG_VERSION"))
    .author(env!("CARGO_PKG_AUTHORS"))
    .about(env!("CARGO_PKG_DESCRIPTION"))
    .arg(
      Arg::with_name("CHAIN")
          .index(1)
          .possible_values(&["kusama", "polkadot", "paseo", "westend"])
          .takes_value(true)
          .help(
            "Sets the substrate-based chain for which 'crunch' will try to connect",
          )
    )
    .subcommand(SubCommand::with_name("flakes")
      .about("Crunch awesome flakes (rewards) every era, daily or in turbo mode -> 4x faster")
      .arg(
        Arg::with_name("MODE")
            .index(1)
            .possible_values(&["era", "daily", "turbo", "once"])
            .default_value("era")
            .help(
              "Sets how often flakes (staking rewards) should be crunched (claimed) from unclaimed eras. (e.g. the option 'era' sets 'crunch' task to run as soon as the EraPaid on-chain event is triggered; the option 'daily' sets 'crunch' task to be repeated every 24 hours; option 'turbo' sets 'crunch' task to be repeated every 6 hours; option 'once' tries to run the payout once and exit;)",
            ))
      .arg(
        Arg::with_name("seed-path")
          .short("f")
          .long("seed-path")
          .takes_value(true)
          .value_name("FILE")
          .help(
            "Sets a custom seed file path. The seed file contains the private seed phrase to Sign the extrinsic payout call.",
          ))
      .arg(
        Arg::with_name("maximum-payouts")
          .short("m")
          .long("maximum-payouts")
          .takes_value(true)
          .help("Maximum number of unclaimed eras for which an extrinsic payout will be submitted. (e.g. a value of 4 means that if there are unclaimed eras in the last 84 the maximum unclaimed payout calls for each stash address will be 4)."))
      .arg(
        Arg::with_name("maximum-history-eras")
              .long("maximum-history-eras")
              .takes_value(true)
              .help("Maximum number of history eras for which crunch will look for unclaimed rewards. The maximum value supported is the one defined by the constant history_depth - usually 84 - (e.g. a value of 4 means that crunch will only check in latest 4 eras if there are any unclaimed rewards for each stash address). [default: 4]"))
      .arg(
        Arg::with_name("maximum-calls")
              .long("maximum-calls")
              .takes_value(true)
              .help("Maximum number of calls in a single batch. [default: 8]"))
      .arg(
        Arg::with_name("debug")
          .long("debug")
          .help("Prints debug information verbosely."))
      .arg(
        Arg::with_name("matrix-user")
          .long("matrix-user")
          .takes_value(true)
          .help("Your regular matrix user. e.g. '@your-regular-matrix-account:matrix.org' this user account will receive notifications from your other 'Crunch Bot' matrix account."))
      .arg(
            Arg::with_name("matrix-bot-user")
              .long("matrix-bot-user")
              .takes_value(true)
              .help("Your new 'Crunch Bot' matrix user. e.g. '@your-own-crunch-bot-account:matrix.org' this user account will be your 'Crunch Bot' which will be responsible to send messages/notifications to your private or public 'Crunch Bot' rooms."))
      .arg(
        Arg::with_name("matrix-bot-password")
          .long("matrix-bot-password")
          .takes_value(true)
          .help("Password for the 'Crunch Bot' matrix user sign in."))
      .arg(
        Arg::with_name("disable-matrix")
          .long("disable-matrix")
          .help(
            "Disable matrix bot for 'crunch flakes'. (e.g. with this flag active 'crunch flakes' will not send messages/notifications about claimed or unclaimed staking rewards to your private or public 'Crunch Bot' rooms) (https://matrix.org/)",
          ))
      .arg(
        Arg::with_name("disable-public-matrix-room")
          .long("disable-public-matrix-room")
          .help(
            "Disable notifications to matrix public rooms for 'crunch flakes'. (e.g. with this flag active 'crunch flakes' will not send messages/notifications about claimed or unclaimed staking rewards to any public 'Crunch Bot' room)",
          ))
      .arg(
        Arg::with_name("disable-matrix-bot-display-name")
          .long("disable-matrix-bot-display-name")
          .help(
            "Disable matrix bot display name update for 'crunch flakes'. (e.g. with this flag active 'crunch flakes' will not change the matrix bot user display name)",
          ))
      .arg(
        Arg::with_name("short")
          .long("short")
          .help("Display only minimum information (e.g. with this flag active 'crunch rewards' will send minimum verbose messages/notifications about claimed rewards)"))
      .arg(
        Arg::with_name("medium")
          .long("medium")
          .help("Display essential information (e.g. with this flag active 'crunch rewards' will send essential verbose messages/notifications about claimed rewards like points and validator rewards)"))
      .arg(
        Arg::with_name("error-interval")
          .long("error-interval")
          .takes_value(true)
          .help("Interval value (in minutes) from which 'crunch' will restart again in case of a critical error."))
      .arg(
        Arg::with_name("pool-ids")
          .long("pool-ids")
          .takes_value(true)
          .help(
            "Nomination pool ids for which 'crunch' will try to fetch the validator stash addresses (e.g. poll_id_1, pool_id_2).",
          ))
      .arg(
        Arg::with_name("tx-tip")
          .long("tx-tip")
          .takes_value(true)
          .help(
            "Define a tip in PLANCKS for the block author.",
          ))
      .arg(
        Arg::with_name("tx-mortal-period")
          .long("tx-mortal-period")
          .takes_value(true)
          .help(
            "Define the number of blocks the transaction is mortal for.",
          ))
      .arg(
        Arg::with_name("enable-pool-compound-threshold")
          .long("enable-pool-compound-threshold")
          .takes_value(true)
          .help(
            "Define minimum pending rewards threshold in PLANCKS. (e.g. Only pending rewards above the threshold are include in the auto-compound batch)",
          ))
      .arg(
        Arg::with_name("enable-pool-members-compound")
          .long("enable-pool-members-compound")
          .help(
            "Allow 'crunch' to compound rewards for every member that belongs to the pools previously selected by '--pool-ids' option. Note that members have to have their permissions set as PermissionlessCompound or PermissionlessAll.",
          ))
      .arg(
        Arg::with_name("enable-pool-only-operator-compound")
          .long("enable-pool-only-operator-compound")
          .help(
            "Allow 'crunch' to compound rewards for the pool operator member that belongs to the pools previously selected by '--pool-ids' option. Note that the operator member account have to have their permissions set as PermissionlessCompound or PermissionlessAll.",
          ))
      .arg(
        Arg::with_name("enable-pool-active-nominees-payout")
          .long("enable-pool-active-nominees-payout")
          .help(
            "Enable payouts only for ACTIVE nominees assigned to the Nomination Pools defined in 'pool-ids'. (e.g. with this flag active 'crunch' will try to trigger payouts only for the ACTIVE nominees and not all).",
          ))
      .arg(
        Arg::with_name("enable-pool-all-nominees-payout")
          .long("enable-pool-all-nominees-payout")
          .help(
            "Enable payouts for ALL the nominees assigned to the Nomination Pools defined in 'pool-ids'. (e.g. with this flag active 'crunch' will try to trigger payouts for ALL nominees and not only the active ones - the ones the stake of the Nomination Pool was allocated).",
          ))
      .arg(
        Arg::with_name("enable-onet-api")
          .long("enable-onet-api")
          .help(
            "Allow 'crunch' to fetch grades for every stash from ONE-T API.",
          ))
    )
    .subcommand(SubCommand::with_name("rewards")
      .about("Claim staking rewards for unclaimed eras once a day or four times a day [default subcommand]")
      .arg(
        Arg::with_name("MODE")
            .index(1)
            .possible_values(&["era", "daily", "turbo", "once"])
            .default_value("era")
            .help(
              "Sets how often staking rewards should be claimed from unclaimed eras. (e.g. the option 'era' sets 'crunch' task to run as soon as the EraPaid on-chain event is triggered; the option 'daily' sets 'crunch' task to be repeated every 24 hours; option 'turbo' sets 'crunch' task to be repeated every 6 hours;option 'once' tries to run the payout once and exit;)",
            ))
      .arg(
        Arg::with_name("seed-path")
          .short("f")
          .long("seed-path")
          .takes_value(true)
          .value_name("FILE")
          .help(
            "Sets a custom seed file path. The seed file contains the private seed phrase to Sign the extrinsic payout call.",
          ))
      .arg(
        Arg::with_name("maximum-payouts")
          .short("m")
          .long("maximum-payouts")
          .takes_value(true)
          .help("Maximum number of unclaimed eras for which an extrinsic payout will be submitted. (e.g. a value of 4 means that if there are unclaimed eras in the last 84 the maximum unclaimed payout calls for each stash address will be 4)."))
      .arg(
        Arg::with_name("maximum-history-eras")
              .long("maximum-history-eras")
              .takes_value(true)
              .help("Maximum number of history eras for which crunch will look for unclaimed rewards. The maximum value supported is the one defined by the constant history_depth - usually 84 - (e.g. a value of 4 means that crunch will only check in latest 4 eras if there are any unclaimed rewards for each stash address). [default: 4]"))
      .arg(
        Arg::with_name("maximum-calls")
              .long("maximum-calls")
              .takes_value(true)
              .help("Maximum number of calls in a single batch. [default: 8]"))
      .arg(
        Arg::with_name("debug")
          .long("debug")
          .help("Prints debug information verbosely."))
      .arg(
        Arg::with_name("matrix-user")
          .long("matrix-user")
          .takes_value(true)
          .help("Your regular matrix user. e.g. '@your-regular-matrix-account:matrix.org' this user account will receive notifications from your other 'Crunch Bot' matrix account."))
      .arg(
            Arg::with_name("matrix-bot-user")
              .long("matrix-bot-user")
              .takes_value(true)
              .help("Your new 'Crunch Bot' matrix user. e.g. '@your-own-crunch-bot-account:matrix.org' this user account will be your 'Crunch Bot' which will be responsible to send messages/notifications to your private or public 'Crunch Bot' rooms."))
      .arg(
        Arg::with_name("matrix-bot-password")
          .long("matrix-bot-password")
          .takes_value(true)
          .help("Password for the 'Crunch Bot' matrix user sign in."))
      .arg(
        Arg::with_name("disable-matrix")
          .long("disable-matrix")
          .help(
            "Disable matrix bot for 'crunch rewards'. (e.g. with this flag active 'crunch rewards' will not send messages/notifications about claimed or unclaimed staking rewards to your private or public 'Crunch Bot' rooms) (https://matrix.org/)",
          ))
      .arg(
        Arg::with_name("disable-public-matrix-room")
          .long("disable-public-matrix-room")
          .help(
            "Disable notifications to matrix public rooms for 'crunch rewards'. (e.g. with this flag active 'crunch rewards' will not send messages/notifications about claimed or unclaimed staking rewards to any public 'Crunch Bot' room)",
          ))
      .arg(
        Arg::with_name("disable-matrix-bot-display-name")
          .long("disable-matrix-bot-display-name")
          .help(
            "Disable matrix bot display name update for 'crunch rewards'. (e.g. with this flag active 'crunch rewards' will not change the matrix bot user display name)",
          ))
      .arg(
        Arg::with_name("short")
          .long("short")
          .help("Display only minimum information (e.g. with this flag active 'crunch rewards' will send minimum verbose messages/notifications about claimed rewards)"))
      .arg(
        Arg::with_name("medium")
          .long("medium")
          .help("Display essential information (e.g. with this flag active 'crunch rewards' will send essential verbose messages/notifications about claimed rewards like points and validator rewards)"))
      .arg(
        Arg::with_name("error-interval")
          .long("error-interval")
          .takes_value(true)
          .help("Interval value (in minutes) from which 'crunch' will restart again in case of a critical error."))
      .arg(
        Arg::with_name("pool-ids")
          .long("pool-ids")
          .takes_value(true)
          .help(
            "Nomination pool ids for which 'crunch' will try to fetch the validator stash addresses (e.g. poll_id_1, pool_id_2).",
          ))
      .arg(
        Arg::with_name("tx-tip")
          .long("tx-tip")
          .takes_value(true)
          .help(
            "Define a tip in PLANCKS for the block author.",
          ))
      .arg(
        Arg::with_name("tx-mortal-period")
          .long("tx-mortal-period")
          .takes_value(true)
          .help(
            "Define the number of blocks the transaction is mortal for (default is 64 blocks)",
          ))
      .arg(
        Arg::with_name("enable-pool-compound-threshold")
          .long("enable-pool-compound-threshold")
          .takes_value(true)
          .help(
            "Define minimum pending rewards threshold in PLANCKS. (e.g. Only pending rewards above the threshold are include in the auto-compound batch)",
          ))
      .arg(
        Arg::with_name("enable-pool-members-compound")
          .long("enable-pool-members-compound")
          .help(
            "Allow 'crunch' to compound rewards for every member that belongs to the pools previously selected by '--pool-ids' option. Note that members have to have their permissions set as PermissionlessCompound or PermissionlessAll.",
          ))
      .arg(
        Arg::with_name("enable-pool-only-operator-compound")
          .long("enable-pool-only-operator-compound")
          .help(
            "Allow 'crunch' to compound rewards for the pool operator member that belongs to the pools previously selected by '--pool-ids' option. Note that the operator member account have to have their permissions set as PermissionlessCompound or PermissionlessAll.",
          ))
      .arg(
        Arg::with_name("enable-pool-active-nominees-payout")
          .long("enable-pool-active-nominees-payout")
          .help(
            "Enable payouts only for ACTIVE nominees assigned to the Nomination Pools defined in 'pool-ids'. (e.g. with this flag active 'crunch' will try to trigger payouts only for the ACTIVE nominees and not all).",
          ))
      .arg(
        Arg::with_name("enable-pool-all-nominees-payout")
          .long("enable-pool-all-nominees-payout")
          .help(
            "Enable payouts for ALL the nominees assigned to the Nomination Pools defined in 'pool-ids'. (e.g. with this flag active 'crunch' will try to trigger payouts for ALL nominees and not only the active ones - the ones the stake of the Nomination Pool was allocated).",
          ))
      .arg(
        Arg::with_name("enable-onet-api")
          .long("enable-onet-api")
          .help(
            "Allow 'crunch' to fetch grades for every stash from ONE-T API.",
          ))
    )
    .subcommand(SubCommand::with_name("view")
      .about("Inspect staking rewards for the given stashes and display claimed and unclaimed eras.")
    )
    .arg(
      Arg::with_name("stashes")
        .short("s")
        .long("stashes")
        .takes_value(true)
        .help(
          "Validator stash addresses for which 'crunch view', 'crunch flakes' or 'crunch rewards' will be applied. If needed specify more than one (e.g. stash_1,stash_2,stash_3).",
        ))
    .arg(
      Arg::with_name("stashes-url")
        .long("stashes-url")
        .takes_value(true)
        .help(
          "Remote stashes endpoint for which 'crunch' will try to fetch the validator stash addresses (e.g. https://raw.githubusercontent.com/turboflakes/crunch/main/.remote.stashes.example).",
        ))
    .arg(
      Arg::with_name("github-pat")
        .long("github-pat")
        .takes_value(true)
        .help(
          "Github Personal Access Token with read access to the private repo defined at 'stashes-url'.",
      ))
    .arg(
      Arg::with_name("enable-unique-stashes")
        .long("enable-unique-stashes")
        .help(
          "From all given stashes crunch will Sort by stash adddress and Remove duplicates.",
        ))
    .arg(
<<<<<<< HEAD
      Arg::with_name("enable-group-identity")
        .long("enable-group-identity")
        .help(
          "Enables payouts and messages to be grouped and processed by main identity.",
=======
      Arg::with_name("enable-light-client")
        .long("enable-light-client")
        .help(
          "Enable lightweight client to connect to substrate-based chains. With this option enabled there is no need to specify specific RPCs endpoints for 'substrate-ws-url' or 'substrate-people-ws-url'",
>>>>>>> 6a9bb3ce
        ))
    .arg(
      Arg::with_name("substrate-ws-url")
        .short("w")
        .long("substrate-ws-url")
        .takes_value(true)
        .help(
          "Substrate websocket endpoint for which 'crunch' will try to connect. (e.g. wss://rpc.turboflakes.io:443/kusama) (NOTE: substrate_ws_url takes precedence than <CHAIN> argument)",
        ))
    .arg(
      Arg::with_name("substrate-people-ws-url")
        .long("substrate-people-ws-url")
        .takes_value(true)
        .help(
          "Substrate websocket endpoint for which 'crunch' will try to connect and retrieve identities from. (e.g. wss://sys.turboflakes.io:443/people-kusama)",
        ),
    )
    .arg(
      Arg::with_name("config-path")
        .short("c")
        .long("config-path")
        .takes_value(true)
        .value_name("FILE")
        .default_value(".env")
        .help(
          "Sets a custom config file path. The config file contains 'crunch' configuration variables.",
        ))
    .get_matches();

    // Try to load configuration from file first
    let config_path = matches.value_of("config-path").unwrap_or(".env");
    match dotenv::from_filename(&config_path).ok() {
        Some(_) => info!("Loading configuration from {} file", &config_path),
        None => {
            let config_path =
                env::var("CRUNCH_CONFIG_FILENAME").unwrap_or(".env".to_string());
            if let Some(_) = dotenv::from_filename(&config_path).ok() {
                info!("Loading configuration from {} file", &config_path);
            }
        }
    }

    match matches.value_of("CHAIN") {
        Some("westend") => {
            env::set_var(
                "CRUNCH_SUBSTRATE_WS_URL",
                "wss://rpc.turboflakes.io:443/westend",
            );
            env::set_var("CRUNCH_CHAIN_NAME", "westend");
        }
        Some("kusama") => {
            if env::var("CRUNCH_SUBSTRATE_WS_URL").is_err() {
                env::set_var(
                    "CRUNCH_SUBSTRATE_WS_URL",
                    "wss://rpc.turboflakes.io:443/kusama",
                );
            }
            if env::var("CRUNCH_SUBSTRATE_PEOPLE_WS_URL").is_err() {
                env::set_var(
                    "CRUNCH_SUBSTRATE_PEOPLE_WS_URL",
                    "wss://sys.turboflakes.io:443/people-kusama",
                );
            }
            env::set_var("CRUNCH_CHAIN_NAME", "kusama");
        }
        Some("polkadot") => {
            if env::var("CRUNCH_SUBSTRATE_WS_URL").is_err() {
                env::set_var(
                    "CRUNCH_SUBSTRATE_WS_URL",
                    "wss://rpc.turboflakes.io:443/polkadot",
                );
            }
            env::set_var("CRUNCH_CHAIN_NAME", "polkadot");
        }
        Some("paseo") => {
            if env::var("CRUNCH_SUBSTRATE_WS_URL").is_err() {
                env::set_var(
                    "CRUNCH_SUBSTRATE_WS_URL",
                    "wss://rpc.turboflakes.io:443/paseo",
                );
            }
            env::set_var("CRUNCH_CHAIN_NAME", "paseo");
        }
        _ => {
            if env::var("CRUNCH_SUBSTRATE_WS_URL").is_err() {
                env::set_var("CRUNCH_SUBSTRATE_WS_URL", "ws://127.0.0.1:9944");
            };
        }
    }

    if let Some(substrate_ws_url) = matches.value_of("substrate-ws-url") {
        env::set_var("CRUNCH_SUBSTRATE_WS_URL", substrate_ws_url);
    }

    if let Some(substrate_people_ws_url) = matches.value_of("substrate-people-ws-url") {
        env::set_var("CRUNCH_SUBSTRATE_PEOPLE_WS_URL", substrate_people_ws_url);
    }

    if let Some(seed_path) = matches.value_of("seed-path") {
        env::set_var("CRUNCH_SEED_PATH", seed_path);
    }

    if let Some(stashes_url) = matches.value_of("stashes-url") {
        env::set_var("CRUNCH_STASHES_URL", stashes_url);
    }

    if let Some(github_pat) = matches.value_of("github-pat") {
        env::set_var("CRUNCH_GITHUB_PAT", github_pat);
    }

    if let Some(stashes) = matches.value_of("stashes") {
        env::set_var("CRUNCH_STASHES", stashes);
    }

    if matches.is_present("enable-unique-stashes") {
        env::set_var("CRUNCH_UNIQUE_STASHES_ENABLED", "true");
    }

<<<<<<< HEAD
    if matches.is_present("enable-group-identity") {
        env::set_var("CRUNCH_GROUP_IDENTITY_ENABLED", "true");
=======
    if matches.is_present("enable-light-client") {
        env::set_var("CRUNCH_LIGHT_CLIENT_ENABLED", "true");
>>>>>>> 6a9bb3ce
    }

    match matches.subcommand() {
        ("flakes", Some(flakes_matches)) | ("rewards", Some(flakes_matches)) => {
            let mode = flakes_matches.value_of("MODE").unwrap_or_default();
            env::set_var("CRUNCH_RUN_MODE", mode);
            match mode {
                "daily" => {
                    env::set_var("CRUNCH_INTERVAL", "86400");
                }
                "turbo" => {
                    env::set_var("CRUNCH_INTERVAL", "21600");
                }
                _ => {}
            }

            if let Some(seed_path) = flakes_matches.value_of("seed-path") {
                env::set_var("CRUNCH_SEED_PATH", seed_path);
            }

            if let Some(maximum_payouts) = flakes_matches.value_of("maximum-payouts") {
                env::set_var("CRUNCH_MAXIMUM_PAYOUTS", maximum_payouts);
            }

            if let Some(maximum_history_eras) =
                flakes_matches.value_of("maximum-history-eras")
            {
                env::set_var("CRUNCH_MAXIMUM_HISTORY_ERAS", maximum_history_eras);
            }

            if let Some(maximum_calls) = flakes_matches.value_of("maximum-calls") {
                env::set_var("CRUNCH_MAXIMUM_CALLS", maximum_calls);
            }

            if flakes_matches.is_present("debug") {
                env::set_var("CRUNCH_IS_DEBUG", "true");
            }

            if flakes_matches.is_present("short") {
                env::set_var("CRUNCH_IS_SHORT", "true");
            }

            if flakes_matches.is_present("medium") {
                env::set_var("CRUNCH_IS_MEDIUM", "true");
            }

            if flakes_matches.is_present("subscribe") {
                env::set_var("CRUNCH_IS_SUBSCRIPTION", "true");
            }

            if flakes_matches.is_present("disable-matrix") {
                env::set_var("CRUNCH_MATRIX_DISABLED", "true");
            }

            if flakes_matches.is_present("disable-public-matrix-room") {
                env::set_var("CRUNCH_MATRIX_PUBLIC_ROOM_DISABLED", "true");
            }

            if let Some(matrix_user) = flakes_matches.value_of("matrix-user") {
                env::set_var("CRUNCH_MATRIX_ACCOUNT", matrix_user);
            }

            if let Some(matrix_bot_user) = flakes_matches.value_of("matrix-bot-user") {
                env::set_var("CRUNCH_MATRIX_BOT_USER", matrix_bot_user);
            }

            if let Some(matrix_bot_password) =
                flakes_matches.value_of("matrix-bot-password")
            {
                env::set_var("CRUNCH_MATRIX_BOT_PASSWORD", matrix_bot_password);
            }

            if let Some(error_interval) = flakes_matches.value_of("error-interval") {
                env::set_var("CRUNCH_ERROR_INTERVAL", error_interval);
            }

            if let Some(pool_ids) = flakes_matches.value_of("pool-ids") {
                env::set_var("CRUNCH_POOL_IDS", pool_ids);
            }

            if let Some(tx_tip) = flakes_matches.value_of("tx-tip") {
                env::set_var("CRUNCH_TX_TIP", tx_tip);
            }

            if let Some(tx_mortal_period) = flakes_matches.value_of("tx-mortal-period") {
                env::set_var("CRUNCH_TX_MORTAL_PERIOD", tx_mortal_period);
            }

            if let Some(threshold) =
                flakes_matches.value_of("enable-pool-compound-threshold")
            {
                env::set_var("CRUNCH_POOL_COMPOUND_THRESHOLD", threshold);
            }

            if flakes_matches.is_present("enable-pool-only-operator-compound") {
                env::set_var("CRUNCH_POOL_ONLY_OPERATOR_COMPOUND_ENABLED", "true");
            }

            if flakes_matches.is_present("enable-pool-members-compound") {
                env::set_var("CRUNCH_POOL_MEMBERS_COMPOUND_ENABLED", "true");
            }

            if flakes_matches.is_present("enable-pool-active-nominees-payout") {
                env::set_var("CRUNCH_POOL_ACTIVE_NOMINEES_PAYOUT_ENABLED", "true");
            }

            if flakes_matches.is_present("enable-pool-all-nominees-payout") {
                env::set_var("CRUNCH_POOL_ALL_NOMINEES_PAYOUT_ENABLED", "true");
            }

            if flakes_matches.is_present("enable-onet-api") {
                env::set_var("CRUNCH_ONET_API_ENABLED", "true");
            }
        }
        ("view", Some(_)) => {
            env::set_var("CRUNCH_ONLY_VIEW", "true");
        }
        _ => {
            warn!("Besides subcommand 'flakes' being the default subcommand, would be cool to have it visible, so that CLI becomes more expressive (e.g. 'crunch flakes daily')");
        }
    }

    if matches.is_present("rewards") {
        env::set_var("CRUNCH_IS_BORING", "true");
    }

    match envy::prefixed("CRUNCH_").from_env::<Config>() {
        Ok(config) => config,
        Err(error) => panic!("Configuration error: {:#?}", error),
    }
}

#[cfg(test)]
mod tests {
    use super::*;

    #[test]
    fn it_gets_a_config() {
        let config = get_config();
        assert_ne!(config.substrate_ws_url, "".to_string());
    }

    #[test]
    fn it_gets_a_config_from_the_lazy_static() {
        let config = &CONFIG;
        assert_ne!(config.substrate_ws_url, "".to_string());
    }
}<|MERGE_RESOLUTION|>--- conflicted
+++ resolved
@@ -548,17 +548,16 @@
           "From all given stashes crunch will Sort by stash adddress and Remove duplicates.",
         ))
     .arg(
-<<<<<<< HEAD
+      Arg::with_name("enable-light-client")
+        .long("enable-light-client")
+        .help(
+          "Enable lightweight client to connect to substrate-based chains. With this option enabled there is no need to specify specific RPCs endpoints for 'substrate-ws-url' or 'substrate-people-ws-url'",
+        ))
+    .arg(
       Arg::with_name("enable-group-identity")
         .long("enable-group-identity")
         .help(
           "Enables payouts and messages to be grouped and processed by main identity.",
-=======
-      Arg::with_name("enable-light-client")
-        .long("enable-light-client")
-        .help(
-          "Enable lightweight client to connect to substrate-based chains. With this option enabled there is no need to specify specific RPCs endpoints for 'substrate-ws-url' or 'substrate-people-ws-url'",
->>>>>>> 6a9bb3ce
         ))
     .arg(
       Arg::with_name("substrate-ws-url")
@@ -677,13 +676,12 @@
         env::set_var("CRUNCH_UNIQUE_STASHES_ENABLED", "true");
     }
 
-<<<<<<< HEAD
+    if matches.is_present("enable-light-client") {
+        env::set_var("CRUNCH_LIGHT_CLIENT_ENABLED", "true");
+    }
+
     if matches.is_present("enable-group-identity") {
         env::set_var("CRUNCH_GROUP_IDENTITY_ENABLED", "true");
-=======
-    if matches.is_present("enable-light-client") {
-        env::set_var("CRUNCH_LIGHT_CLIENT_ENABLED", "true");
->>>>>>> 6a9bb3ce
     }
 
     match matches.subcommand() {
